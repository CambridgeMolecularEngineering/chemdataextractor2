# -*- coding: utf-8 -*-
"""
Document model.

"""

from __future__ import absolute_import
from __future__ import division
from __future__ import print_function
from __future__ import unicode_literals

from abc import ABCMeta, abstractproperty
import collections
import io
import json
import logging

import six

from ..utils import python_2_unicode_compatible
from .text import Paragraph, Citation, Footnote, Heading, Title, Caption
from .element import CaptionedElement
# from .table import Table
from .table_new import Table
from .figure import Figure
from ..errors import ReaderError
from ..model.base import ModelList
from ..model.model import Compound
from ..text import get_encoding
from ..config import Config
from ..parse.cem import chemical_name


log = logging.getLogger(__name__)


@python_2_unicode_compatible
class BaseDocument(six.with_metaclass(ABCMeta, collections.Sequence)):
    """Abstract base class for a Document."""

    def __repr__(self):
        return '<%s: %s elements>' % (self.__class__.__name__, len(self))

    def __str__(self):
        return '<%s: %s elements>' % (self.__class__.__name__, len(self))

    def __getitem__(self, index):
        return self.elements[index]

    def __len__(self):
        return len(self.elements)

    @abstractproperty
    def elements(self):
        """Return a list of document elements."""
        return []

    @abstractproperty
    def records(self):
        """Chemical records that have been parsed from this Document."""
        return []


class Document(BaseDocument):
    """A document to extract data from. Contains a list of document elements."""
    # TODO: Add a usage example here in the documentation.

    def __init__(self, *elements, **kwargs):
        """Initialize a Document manually by passing one or more Document elements (Paragraph, Heading, Table, etc.)

        Strings that are passed to this constructor are automatically wrapped into Paragraph elements.

        :param list[chemdataextractor.doc.element.BaseElement|string] elements: Elements in this Document.
        :keyword Config config: (Optional) Config file for the Document.
        :keyword list[BaseModel] models: (Optional) Models that the Document should extract data for.
        """
        self._elements = []
        for element in elements:
            # Convert raw text to Paragraph elements
            if isinstance(element, six.text_type):
                element = Paragraph(element)
            elif isinstance(element, six.binary_type):
                # Try guess encoding if byte string
                encoding = get_encoding(element)
                log.warning('Guessed bytestring encoding as %s. Use unicode strings to avoid this warning.', encoding)
                element = Paragraph(element.decode(encoding))
            # print(type(element))
            element.document = self
            self._elements.append(element)
        if 'config' in kwargs.keys():
            self.config = kwargs['config']
        else:
            self.config = Config()
        if 'models' in kwargs.keys():
            self.models = kwargs['models']
        else:
            self.models = []

        # Sets parameters from configuration file
        for element in elements:
            if callable(getattr(element, 'set_config', None)):
                element.set_config()
        log.debug('%s: Initializing with %s elements' % (self.__class__.__name__, len(self.elements)))

    def set_models(self, models):
        """Set models on all element types

        Usage::
            d = Document.from_file(f)
            d.set_models([myModelClass1, myModelClass2,..])

        Arguments::
            models -- List of model classes

        """
        log.debug("Setting models")
        for element in self.elements:
            if callable(getattr(element, 'set_models', None)):
                element.set_models(models)
            # print(element.models)
        return

    @classmethod
    def from_file(cls, f, fname=None, readers=None):
        """Create a Document from a file.

        Usage::

            with open('paper.html', 'rb') as f:
                doc = Document.from_file(f)

        .. note::

            Always open files in binary mode by using the 'rb' parameter.

        :param f: A file-like object or path to a file.
        :type f: file or str
        :param str fname: (Optional) The filename. Used to help determine file format.
        :param list[chemdataextractor.reader.base.BaseReader] readers: (Optional) List of readers to use. If not set, Document will try all default readers,
            which are :class:`~chemdataextractor.reader.acs.AcsHtmlReader`, :class:`~chemdataextractor.reader.rsc.RscHtmlReader`,
            :class:`~chemdataextractor.reader.nlm.NlmXmlReader`, :class:`~chemdataextractor.reader.uspto.UsptoXmlReader`,
            :class:`~chemdataextractor.reader.cssp.CsspHtmlReader`, :class:`~chemdataextractor.elsevier.ElsevierXmlReader`,
            :class:`~chemdataextractor.reader.markup.XmlReader`, :class:`~chemdataextractor.reader.markup.HtmlReader`,
            :class:`~chemdataextractor.reader.pdf.PdfReader`, and :class:`~chemdataextractor.reader.plaintext.PlainTextReader`.
        """
        if isinstance(f, six.string_types):
            f = io.open(f, 'rb')
        if not fname and hasattr(f, 'name'):
            fname = f.name
        return cls.from_string(f.read(), fname=fname, readers=readers)

    @classmethod
    def from_string(cls, fstring, fname=None, readers=None):
        """Create a Document from a byte string containing the contents of a file.

        Usage::

            contents = open('paper.html', 'rb').read()
            doc = Document.from_string(contents)

        .. note::

            This method expects a byte string, not a unicode string (in contrast to most methods in ChemDataExtractor).

        :param bytes fstring: A byte string containing the contents of a file.
        :param str fname: (Optional) The filename. Used to help determine file format.
        :param list[chemdataextractor.reader.base.BaseReader] readers: (Optional) List of readers to use. If not set, Document will try all default readers,
            which are :class:`~chemdataextractor.reader.acs.AcsHtmlReader`, :class:`~chemdataextractor.reader.rsc.RscHtmlReader`,
            :class:`~chemdataextractor.reader.nlm.NlmXmlReader`, :class:`~chemdataextractor.reader.uspto.UsptoXmlReader`,
            :class:`~chemdataextractor.reader.cssp.CsspHtmlReader`, :class:`~chemdataextractor.elsevier.ElsevierXmlReader`,
            :class:`~chemdataextractor.reader.markup.XmlReader`, :class:`~chemdataextractor.reader.markup.HtmlReader`,
            :class:`~chemdataextractor.reader.pdf.PdfReader`, and :class:`~chemdataextractor.reader.plaintext.PlainTextReader`.
        """
        if readers is None:
            from ..reader import DEFAULT_READERS
            readers = DEFAULT_READERS

        if isinstance(fstring, six.text_type):
            raise ReaderError('from_string expects a byte string, not a unicode string')

        for reader in readers:
            # Skip reader if we don't think it can read file
            if not reader.detect(fstring, fname=fname):
                continue
            try:
                d = reader.readstring(fstring)
                log.debug('Parsed document with %s' % reader.__class__.__name__)
                return d
            except ReaderError:
                pass
        raise ReaderError('Unable to read document')

    @property
    def elements(self):
        """
        A list of all the elements in this document. All elements subclass from :class:`~chemdataextractor.doc.element.BaseElement`,
        and represent things such as paragraphs or tables, and can be found in :mod:`chemdataextractor.doc.figure`,
        :mod:`chemdataextractor.doc.table_new`, and :mod:`chemdataextractor.doc.text`.
        """
        return self._elements

    # TODO: memoized_property?
    @property
    def records(self):
        """
        All records found in this Document, as a list of :class:`~chemdataextractor.model.base.BaseModel`.
        """
        log.debug("Getting chemical records")
        records = ModelList()  # Final list of records -- output
        contextual_records = []  # Records that will be merged with all others
        head_def_record = None  # Most recent record from a heading, title or short paragraph
        head_def_record_i = None # Element index of head_def_record
        last_product_record = None
        title_record = None # Records found in the title

        # Main loop, over all elements in the document
        for i, el in enumerate(self.elements):
            log.debug("Element %d, type %s" %(i, str(type(el))))
            last_id_record = None

            # FORWARD INTERDEPENDENCY RESOLUTION -- Updated model parsers to reflect defined entities
            # 1. Find any defined entities in the element e.g. "Curie Temperature, Tc"
            # 2. Update the relevant models
            element_definitions = el.definitions
            for model in el.models:
                model.update(element_definitions)

            # Save the title compound
            if isinstance(el, Title):
                el_records = el.records
                if len(el_records) == 1 and isinstance(el_records[0], Compound) and el_records[0].is_id_only:
                    title_record = el_records[0]  # TODO: why the first only?

            # Reset head_def_record unless consecutive heading with no records
            if isinstance(el, Heading) and head_def_record is not None:
                if not (i == head_def_record_i + 1 and len(el.records) == 0):
                    head_def_record = None
                    head_def_record_i = None

            # Paragraph with single sentence with single ID record considered a head_def_record
            if isinstance(el, Paragraph) and len(el.sentences) == 1:
                el_records = el.records
                if len(el_records) == 1 and isinstance(el_records[0], Compound) and el_records[0].is_id_only:
                    head_def_record = el_records[0]
                    head_def_record_i = i

            # Paragraph with multiple sentences
            # We assume that if the first sentence of a paragraph contains only 1 ID Record, we can treat it as a header definition record, unless directly proceeding a header def record
            elif isinstance(el, Paragraph) and len(el.sentences) > 0:
                if not (isinstance(self.elements[i-1], Heading) and head_def_record_i == i - 1):
                    first_sent_records = el.sentences[0].records
                    if len(first_sent_records) == 1 and isinstance(first_sent_records[0], Compound) and first_sent_records[0].is_id_only:
                        sent_record = first_sent_records[0]
                        if sent_record.labels or (sent_record.names and len(sent_record.names[0]) > len(el.sentences[0].text) / 2):  # TODO: Why do the length check?
                            head_def_record = sent_record
                            head_def_record_i = i

            #: BACKWARD INTERDEPENDENCY RESOLUTION BEGINS HERE
            for record in el.records:
                if isinstance(record, Compound):
                    # Keep track of the most recent compound record with labels
                    if isinstance(el, Paragraph) and record.labels:
                        last_id_record = record
                    # # Keep track of the most recent compound 'product' record
                    if 'product' in record.roles:
                        last_product_record = record

                    # Heading records with compound ID's
                    if isinstance(el, Heading) and (record.labels or record.names):
                        head_def_record = record
                        head_def_record_i = i
                        # If 2 consecutive headings with compound ID, merge in from previous
                        if i > 0 and isinstance(self.elements[i - 1], Heading):
                            prev = self.elements[i - 1]
                            if (len(el.records) == 1 and record.is_id_only and len(prev.records) == 1 and
                                isinstance(prev.records[0], Compound) and prev.records[0].is_id_only and not (record.labels and prev.records[0].labels) and
                                    not (record.names and prev.records[0].names)):
                                record.names.extend(prev.records[0].names)
                                record.labels.extend(prev.records[0].labels)
                                record.roles.extend(prev.records[0].roles)

                # Unidentified records -- those without compound names or labels
                if record.is_unidentified:
                    if record.is_contextual:
                        # Add contextual record to a list of all from the document for later merging
                        contextual_records.append(record)
                        continue
                    else:
                        # We have property values but no names or labels... try merge those from previous records
                        if isinstance(el, Paragraph) and (head_def_record or last_product_record or last_id_record or title_record):
                            # head_def_record from heading takes priority if the heading directly precedes the paragraph ( NOPE: or the last_id_record has no name)
                            if head_def_record_i and head_def_record_i + 1 == i: # or (last_id_record and not last_id_record.names)):
                                if head_def_record:
                                    record.compound = head_def_record
                                    # record.names = head_def_record.names
                                    # record.labels = head_def_record.labels
                                    # record.roles = head_def_record.roles
                                elif last_id_record:
                                    record.compound = last_id_record
                                    # record.names = last_id_record.names
                                    # record.labels = last_id_record.labels
                                    # record.roles = last_id_record.roles
                                elif last_product_record:
                                    record.compound = last_product_record
                                    # record.names = last_product_record.names
                                    # record.labels = last_product_record.labels
                                    # record.roles = last_product_record.roles
                                elif title_record:
                                    record.compound = title_record
                                    # record.names = title_record.names
                                    # record.labels = title_record.labels
                                    # record.roles = title_record.roles
                            else:
                                if last_id_record:
                                    record.compound = last_id_record
                                    # record.names = last_id_record.names
                                    # record.labels = last_id_record.labels
                                    # record.roles = last_id_record.roles
                                elif head_def_record:
                                    record.compound = head_def_record
                                    # record.names = head_def_record.names
                                    # record.labels = head_def_record.labels
                                    # record.roles = head_def_record.roles
                                elif last_product_record:
                                    record.compound = last_product_record
                                    # record.names = last_product_record.names
                                    # record.labels = last_product_record.labels
                                    # record.roles = last_product_record.roles
                                elif title_record:
                                    record.compound = title_record
                                    # record.names = title_record.names
                                    # record.labels = title_record.labels
                                    # record.roles = title_record.roles
                        else:
                            # Consider continue here to filter records missing name/label...
                            pass
                records.append(record)

        # Merge in contextual information
        for record in records:
            for contextual_record in contextual_records:
                record.merge_contextual(contextual_record)

        # Merge abbreviation definitions
        for record in records:
            for short, long_, entity in self.abbreviation_definitions:
                if entity == 'CM':
                    name = ' '.join(long_)
                    abbrev = ' '.join(short)
                    if not record.is_unidentified:
                        if name in record.compound.names and not abbrev in record.compound.names:
                            record.copound.names.append(abbrev)
                        if abbrev in record.compound.names and not name in record.compound.names:
                            record.compound.names.append(name)

<<<<<<< HEAD
        # # Merge records with any shared name/label
        # len_l = len(records)
        # i = 0
        # while i < (len_l - 1):
        #     for j in range(i + 1, len_l):
        #         r = records[i]
        #         other_r = records[j]
        #         if isinstance(r, Compound) or isinstance(other_r, Compound):
        #             continue

        #         # Strip whitespace and lowercase to compare names
        #         rnames_std = {''.join(n.split()).lower() for n in r.compound.names}
        #         onames_std = {''.join(n.split()).lower() for n in other_r.compound.names}

        #         # Clashing labels, don't merge
        #         if len(set(r.compound.labels) - set(other_r.compound.labels)) > 0 and len(set(other_r.compound.labels) - set(r.compound.labels)) > 0:
        #             continue

        #         if any(n in rnames_std for n in onames_std) or any(l in r.labels for l in other_r.compound.labels):
        #             records.pop(j)
        #             records.pop(i)
        #             records.append(r.merge(other_r))
        #             len_l -= 1
        #             i -= 1
        #             break
        #     i += 1

=======
        # Merge Compound records with any shared name/label
        len_l = len(records)
        i = 0
        while i < (len_l - 1):
            for j in range(i + 1, len_l):
                r = records[i]
                other_r = records[j]
                if isinstance(r, Compound) and isinstance(other_r, Compound):

                    # Strip whitespace and lowercase to compare names
                    rnames_std = {''.join(n.split()).lower() for n in r.names}
                    onames_std = {''.join(n.split()).lower() for n in other_r.names}

                    # Clashing labels, don't merge
                    if len(set(r.labels) - set(other_r.labels)) > 0 and len(set(other_r.labels) - set(r.labels)) > 0:
                        continue

                    if any(n in rnames_std for n in onames_std) or any(l in r.labels for l in other_r.labels):
                        records.pop(j)
                        records.pop(i)
                        records.append(r.merge(other_r))
                        len_l -= 1
                        i -= 1
                        break
            i += 1
        
>>>>>>> 576f3811
        # Reset mutables
        for el in self.elements:
            for model in el.models:
                model.reset_mutables()

        return records

    def get_element_with_id(self, id):
        """
        Get element with the specified ID. If one is not found, None is returned.

        :param id: Identifier to search for.
        :returns: Element with specified ID
        :rtype: BaseElement or None
        """
        """Return the element with the specified ID."""
        # Should we maintain a hashmap of ids to make this more efficient? Probably overkill.
        # TODO: Elements can contain nested elements (captions, footnotes, table cells, etc.)
        return next((el for el in self.elements if el.id == id), None)

    @property
    def figures(self):
        """
        A list of all :class:`~chemdataextractor.doc.figure.Figure` elements in this Document.
        """
        return [el for el in self.elements if isinstance(el, Figure)]

    @property
    def tables(self):
        """
        A list of all :class:`~chemdataextractor.doc.table.Table` elements in this Document.
        """
        return [el for el in self.elements if isinstance(el, Table)]

    @property
    def citations(self):
        """
        A list of all :class:`~chemdataextractor.doc.text.Citation` elements in this Document.
        """
        return [el for el in self.elements if isinstance(el, Citation)]

    @property
    def footnotes(self):
        """
        A list of all :class:`~chemdataextractor.doc.text.Footnote` elements in this Document.

        .. note::

            Elements (e.g. Tables) can contain nested Footnotes which are not taken into account.
        """
        # TODO: Elements (e.g. Tables) can contain nested Footnotes
        return [el for el in self.elements if isinstance(el, Footnote)]

    @property
    def titles(self):
        """
        A list of all :class:`~chemdataextractor.doc.text.Title` elements in this Document.
        """
        return [el for el in self.elements if isinstance(el, Title)]

    @property
    def headings(self):
        """
        A list of all :class:`~chemdataextractor.doc.text.Heading` elements in this Document.
        """
        return [el for el in self.elements if isinstance(el, Heading)]

    @property
    def paragraphs(self):
        """
        A list of all :class:`~chemdataextractor.doc.text.Paragraph` elements in this Document.
        """
        return [el for el in self.elements if isinstance(el, Paragraph)]

    @property
    def captions(self):
        """
        A list of all :class:`~chemdataextractor.doc.text.Caption` elements in this Document.
        """
        return [el for el in self.elements if isinstance(el, Caption)]

    @property
    def captioned_elements(self):
        """
        A list of all :class:`~chemdataextractor.doc.element.CaptionedElement` elements in this Document.
        """
        return [el for el in self.elements if isinstance(el, CaptionedElement)]

    @property
    def abbreviation_definitions(self):
        """
        A list of all abbreviation definitions in this Document. Each abbreviation is in the form
        (:class:`str` abbreviation, :class:`str` long form of abbreviation, :class:`str` ner_tag)
        """
        return [ab for el in self.elements for ab in el.abbreviation_definitions]

    @property
    def ner_tags(self):
        """
        A list of all Named Entity Recognition tags in this Document.
        If a word was found not to be a named entity, the named entity tag is None,
        and if it was found to be a named entity, it can have either a tag of 'B-CM' for a beginning of a
        mention of a chemical or 'I-CM' for the continuation of a mention.
        """
        return [n for el in self.elements for n in el.ner_tags]

    @property
    def cems(self):
        """
        A list of all Chemical Entity Mentions in this document as :class:`~chemdataextractor.doc.text.Span`
        """
        return list(set([n for el in self.elements for n in el.cems]))

    @property
    def definitions(self):
        """
        Return a list of all recognised definitions within this Document
        """
        # TODO: What's the type of this?
        return list([defn for el in self.elements for defn in el.definitions])

    def serialize(self):
        """
        Convert Document to Python dictionary. The dictionary will always contain the key 'type', which will be 'document',
        and the key 'elements', which contains a dictionary representation of each of the elements of the document.
        """
        # Serialize fields to a dict
        elements = []
        for element in self.elements:
            elements.append(element.serialize())
        data = {'type': 'document', 'elements': elements}
        return data

    def to_json(self, *args, **kwargs):
        """Convert Document to JSON string. The content of the JSON will be equivalent
        to that of :meth:`serialize`.
        The document itself will be under the key 'elements',
        and there will also be the key 'type', which will always be 'document'.
        Any arguments for :func:`json.dumps` can be passed into this function."""
        return json.dumps(self.serialize(), *args, **kwargs)

    def _repr_html_(self):
        html_lines = ['<div class="cde-document">']
        for element in self.elements:
            html_lines.append(element._repr_html_())
        html_lines.append('</div>')
        return '\n'.join(html_lines)
<|MERGE_RESOLUTION|>--- conflicted
+++ resolved
@@ -353,35 +353,6 @@
                         if abbrev in record.compound.names and not name in record.compound.names:
                             record.compound.names.append(name)
 
-<<<<<<< HEAD
-        # # Merge records with any shared name/label
-        # len_l = len(records)
-        # i = 0
-        # while i < (len_l - 1):
-        #     for j in range(i + 1, len_l):
-        #         r = records[i]
-        #         other_r = records[j]
-        #         if isinstance(r, Compound) or isinstance(other_r, Compound):
-        #             continue
-
-        #         # Strip whitespace and lowercase to compare names
-        #         rnames_std = {''.join(n.split()).lower() for n in r.compound.names}
-        #         onames_std = {''.join(n.split()).lower() for n in other_r.compound.names}
-
-        #         # Clashing labels, don't merge
-        #         if len(set(r.compound.labels) - set(other_r.compound.labels)) > 0 and len(set(other_r.compound.labels) - set(r.compound.labels)) > 0:
-        #             continue
-
-        #         if any(n in rnames_std for n in onames_std) or any(l in r.labels for l in other_r.compound.labels):
-        #             records.pop(j)
-        #             records.pop(i)
-        #             records.append(r.merge(other_r))
-        #             len_l -= 1
-        #             i -= 1
-        #             break
-        #     i += 1
-
-=======
         # Merge Compound records with any shared name/label
         len_l = len(records)
         i = 0
@@ -407,8 +378,7 @@
                         i -= 1
                         break
             i += 1
-        
->>>>>>> 576f3811
+
         # Reset mutables
         for el in self.elements:
             for model in el.models:
