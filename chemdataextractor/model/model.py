"""
Model classes for physical properties.

"""

from __future__ import absolute_import
from __future__ import division
from __future__ import print_function
from __future__ import unicode_literals

import logging
import six

from .base import BaseModel, StringType, ListType, ModelType, SetType
from .units.temperature import TemperatureModel
from .units.length import LengthModel
from .units.charge import ChargeModel
from ..parse.cem import CompoundParser, CompoundHeadingParser, ChemicalLabelParser, CompoundTableParser, names_only, labels_only, roles_only
from ..parse.ir import IrParser
from ..parse.mp_new import MpParser
from ..parse.nmr import NmrParser
from ..parse.tg import TgParser
from ..parse.uvvis import UvvisParser
from ..parse.elements import R, I, Optional, W, Group, NoMatch
from ..parse.actions import merge, join
from ..model.units.quantity_model import QuantityModel, DimensionlessModel
from ..parse.auto import AutoTableParser, AutoSentenceParser
from ..parse.apparatus import ApparatusParser

log = logging.getLogger(__name__)


class Compound(BaseModel):
    names = SetType(StringType(), parse_expression=names_only, updatable=True)
    labels = SetType(StringType(), parse_expression=NoMatch(), updatable=True)
    roles = SetType(StringType(), parse_expression=roles_only, updatable=True)
    parsers = [CompoundParser(), CompoundHeadingParser(), ChemicalLabelParser(), CompoundTableParser()]
    # parsers = [CompoundParser(), CompoundHeadingParser(), ChemicalLabelParser()]
    # parsers = [CompoundParser()]

    def merge(self, other):
        """Merge data from another Compound into this Compound."""
        log.debug('Merging: %s and %s' % (self.serialize(), other.serialize()))
        for k in self.keys():
            if other[k] is not None:
                if self[k] is not None:
                    for new_item in other[k]:
                        if new_item not in self[k]:
                            self[k].add(new_item)
        log.debug('Result: %s' % self.serialize())
        return self

    @property
    def is_unidentified(self):
        if not self.names and not self.labels:
            return True
        return False

    @property
    def is_id_only(self):
        """Return True if identifier information only."""
        for key, value in self.items():
            if key not in {'names', 'labels', 'roles'} and value:
                return False
        if self.names or self.labels:
            return True
        return False

    @classmethod
    def update(cls, definitions, strict=True):
        """Update the Compound labels parse expression

        Arguments:
            definitions {list} -- list of definitions found in this element
        """
        log.debug("Updating Compound")
        for definition in definitions:
            label = definition['label']
            if strict:
                new_label_expression = Group(W(label)('labels'))
            else:
                new_label_expression = Group(I(label)('labels'))
            if not cls.labels.parse_expression:
                cls.labels.parse_expression = new_label_expression
            else:
                cls.labels.parse_expression = cls.labels.parse_expression | new_label_expression
        return

    def construct_label_expression(self, label):
        return W(label)('labels')


class Apparatus(BaseModel):
    name = StringType()
    parsers = [ApparatusParser()]


class UvvisPeak(BaseModel):
    #: Peak value, i.e. wavelength
    value = StringType()
    #: Peak value units
    units = StringType(contextual=True)
    # Extinction value
    extinction = StringType()
    # Extinction units
    extinction_units = StringType(contextual=True)
    # Peak shape information (e.g. shoulder, broad)
    shape = StringType()


class UvvisSpectrum(BaseModel):
    solvent = StringType(contextual=True)
    temperature = StringType(contextual=True)
    temperature_units = StringType(contextual=True)
    concentration = StringType(contextual=True)
    concentration_units = StringType(contextual=True)
    apparatus = ModelType(Apparatus, contextual=True)
    peaks = ListType(ModelType(UvvisPeak))
    compound = ModelType(Compound)
    parsers = [UvvisParser()]


class IrPeak(BaseModel):
    value = StringType()
    units = StringType(contextual=True)
    strength = StringType()
    bond = StringType()


class IrSpectrum(BaseModel):
    solvent = StringType(contextual=True)
    temperature = StringType(contextual=True)
    temperature_units = StringType(contextual=True)
    concentration = StringType(contextual=True)
    concentration_units = StringType(contextual=True)
    apparatus = ModelType(Apparatus, contextual=True)
    peaks = ListType(ModelType(IrPeak))
    compound = ModelType(Compound)
    parsers = [IrParser()]


class NmrPeak(BaseModel):
    shift = StringType()
    intensity = StringType()
    multiplicity = StringType()
    coupling = StringType()
    coupling_units = StringType(contextual=True)
    number = StringType()
    assignment = StringType()


class NmrSpectrum(BaseModel):
    nucleus = StringType(contextual=True)
    solvent = StringType(contextual=True)
    frequency = StringType(contextual=True)
    frequency_units = StringType(contextual=True)
    standard = StringType(contextual=True)
    temperature = StringType(contextual=True)
    temperature_units = StringType(contextual=True)
    concentration = StringType(contextual=True)
    concentration_units = StringType(contextual=True)
    apparatus = ModelType(Apparatus, contextual=True)
    peaks = ListType(ModelType(NmrPeak))
    compound = ModelType(Compound)
    parsers = [NmrParser()]

class MeltingPoint(TemperatureModel):
    solvent = StringType(contextual=True)
    concentration = StringType(contextual=True)
    concentration_units = StringType(contextual=True)
    apparatus = ModelType(Apparatus, contextual=True)
    compound = ModelType(Compound, contextual=True)
    parsers = [MpParser()]


class GlassTransition(BaseModel):
    """A glass transition temperature."""
    value = StringType()
    units = StringType(contextual=True)
    method = StringType(contextual=True)
    concentration = StringType(contextual=True)
    concentration_units = StringType(contextual=True)
    compound = ModelType(Compound)
    parsers = [TgParser()]


class QuantumYield(BaseModel):
    """A quantum yield measurement."""
    value = StringType()
    units = StringType(contextual=True)
    solvent = StringType(contextual=True)
    type = StringType(contextual=True)
    standard = StringType(contextual=True)
    standard_value = StringType(contextual=True)
    standard_solvent = StringType(contextual=True)
    concentration = StringType(contextual=True)
    concentration_units = StringType(contextual=True)
    temperature = StringType(contextual=True)
    temperature_units = StringType(contextual=True)
    apparatus = ModelType(Apparatus, contextual=True)


class FluorescenceLifetime(BaseModel):
    """A fluorescence lifetime measurement."""
    value = StringType()
    units = StringType(contextual=True)
    solvent = StringType(contextual=True)
    concentration = StringType(contextual=True)
    concentration_units = StringType(contextual=True)
    temperature = StringType(contextual=True)
    temperature_units = StringType(contextual=True)
    apparatus = ModelType(Apparatus, contextual=True)


class ElectrochemicalPotential(BaseModel):
    """An oxidation or reduction potential, from cyclic voltammetry."""
    value = StringType()
    units = StringType(contextual=True)
    type = StringType(contextual=True)
    solvent = StringType(contextual=True)
    concentration = StringType(contextual=True)
    concentration_units = StringType(contextual=True)
    temperature = StringType(contextual=True)
    temperature_units = StringType(contextual=True)
    apparatus = ModelType(Apparatus, contextual=True)

class NeelTemperature(TemperatureModel):
    # expression = (I('T')+I('N')).add_action(merge)
    expression = I('TN')
    # specifier = I('TN')
    specifier = StringType(parse_expression=expression, required=True, contextual=False, updatable=False)
    compound = ModelType(Compound, required=False, contextual=False)


class CurieTemperature(TemperatureModel):
    # expression = (I('T') + I('C')).add_action(merge)
    expression = ((I('Curie') + R('^temperature(s)?$')) |  R('T[Cc]\d?')).add_action(join)
    specifier = StringType(parse_expression=expression, required=True, contextual=False, updatable=False)
    compound = ModelType(Compound, required=False, contextual=False)


class InteratomicDistance(LengthModel):
    specifier_expression = (R('^bond$') + R('^distance')).add_action(merge)
    specifier = StringType(parse_expression=specifier_expression, required=False, contextual=True)
    rij_label = R('^((X|Ac|Ag|Al|Am|Ar|As|At|Au|B|Ba|Be|Bh|Bi|Bk|Br|C|Ca|Cd|Ce|Cf|Cl|Cm|Cn|Co|Cr|Cs|Cu|Db|Ds|Dy|Er|Es|Eu|F|Fe|Fl|Fm|Fr|Ga|Gd|Ge|H|He|Hf|Hg|Ho|Hs|I|In|Ir|K|Kr|La|Li|Lr|Lu|Lv|Mc|Md|Mg|Mn|Mo|Mt|N|Na|Nb|Nd|Ne|Nh|Ni|No|Np|O|Og|Os|P|Pa|Pb|Pd|Pm|Po|Pr|Pt|Pu|Ra|Rb|Re|Rf|Rg|Rh|Rn|Ru|S|Sb|Sc|Se|Sg|Si|Sm|Sn|Sr|Ta|Tb|Tc|Te|Th|Ti|Tl|Tm|Ts|U|V|W|Xe|Y|Yb|Zn|Zr)\-?(X|Ac|Ag|Al|Am|Ar|As|At|Au|B|Ba|Be|Bh|Bi|Bk|Br|C|Ca|Cd|Ce|Cf|Cl|Cm|Cn|Co|Cr|Cs|Cu|Db|Ds|Dy|Er|Es|Eu|F|Fe|Fl|Fm|Fr|Ga|Gd|Ge|H|He|Hf|Hg|Ho|Hs|I|In|Ir|K|Kr|La|Li|Lr|Lu|Lv|Mc|Md|Mg|Mn|Mo|Mt|N|Na|Nb|Nd|Ne|Nh|Ni|No|Np|O|Og|Os|P|Pa|Pb|Pd|Pm|Po|Pr|Pt|Pu|Ra|Rb|Re|Rf|Rg|Rh|Rn|Ru|S|Sb|Sc|Se|Sg|Si|Sm|Sn|Sr|Ta|Tb|Tc|Te|Th|Ti|Tl|Tm|Ts|U|V|W|Xe|Y|Yb|Zn|Zr))$')
    species = StringType(parse_expression=rij_label, required=True, contextual=False)
    compound = ModelType(Compound, required=True, contextual=True)
    another_label = StringType(parse_expression=R('^adgahg$'), required=False, contextual=False)


class CoordinationNumber(DimensionlessModel):
    # something like NTi-O will not work with this, only work if there is space between the label and specifier
    coordination_number_label = R('^((X|Ac|Ag|Al|Am|Ar|As|At|Au|B|Ba|Be|Bh|Bi|Bk|Br|C|Ca|Cd|Ce|Cf|Cl|Cm|Cn|Co|Cr|Cs|Cu|Db|Ds|Dy|Er|Es|Eu|F|Fe|Fl|Fm|Fr|Ga|Gd|Ge|H|He|Hf|Hg|Ho|Hs|I|In|Ir|K|Kr|La|Li|Lr|Lu|Lv|Mc|Md|Mg|Mn|Mo|Mt|N|Na|Nb|Nd|Ne|Nh|Ni|No|Np|O|Og|Os|P|Pa|Pb|Pd|Pm|Po|Pr|Pt|Pu|Ra|Rb|Re|Rf|Rg|Rh|Rn|Ru|S|Sb|Sc|Se|Sg|Si|Sm|Sn|Sr|Ta|Tb|Tc|Te|Th|Ti|Tl|Tm|Ts|U|V|W|Xe|Y|Yb|Zn|Zr)\-?(X|Ac|Ag|Al|Am|Ar|As|At|Au|B|Ba|Be|Bh|Bi|Bk|Br|C|Ca|Cd|Ce|Cf|Cl|Cm|Cn|Co|Cr|Cs|Cu|Db|Ds|Dy|Er|Es|Eu|F|Fe|Fl|Fm|Fr|Ga|Gd|Ge|H|He|Hf|Hg|Ho|Hs|I|In|Ir|K|Kr|La|Li|Lr|Lu|Lv|Mc|Md|Mg|Mn|Mo|Mt|N|Na|Nb|Nd|Ne|Nh|Ni|No|Np|O|Og|Os|P|Pa|Pb|Pd|Pm|Po|Pr|Pt|Pu|Ra|Rb|Re|Rf|Rg|Rh|Rn|Ru|S|Sb|Sc|Se|Sg|Si|Sm|Sn|Sr|Ta|Tb|Tc|Te|Th|Ti|Tl|Tm|Ts|U|V|W|Xe|Y|Yb|Zn|Zr))$')
    # specifier = (R('^(N|n|k)$') | (I('Pair') + I('ij')).add_action(merge)
    specifier_expression = R('^(N|n|k)$')
    specifier = StringType(parse_expression=specifier_expression, required=True, contextual=True)

    cn_label = StringType(parse_expression=coordination_number_label, required=True, contextual=True)
    compound = ModelType(Compound, required=True, contextual=True)


class CNLabel(BaseModel):
    # separate model to test automated parsing for stuff that are not quantities
    coordination_number_label = R('^((X|Ac|Ag|Al|Am|Ar|As|At|Au|B|Ba|Be|Bh|Bi|Bk|Br|C|Ca|Cd|Ce|Cf|Cl|Cm|Cn|Co|Cr|Cs|Cu|Db|Ds|Dy|Er|Es|Eu|F|Fe|Fl|Fm|Fr|Ga|Gd|Ge|H|He|Hf|Hg|Ho|Hs|I|In|Ir|K|Kr|La|Li|Lr|Lu|Lv|Mc|Md|Mg|Mn|Mo|Mt|N|Na|Nb|Nd|Ne|Nh|Ni|No|Np|O|Og|Os|P|Pa|Pb|Pd|Pm|Po|Pr|Pt|Pu|Ra|Rb|Re|Rf|Rg|Rh|Rn|Ru|S|Sb|Sc|Se|Sg|Si|Sm|Sn|Sr|Ta|Tb|Tc|Te|Th|Ti|Tl|Tm|Ts|U|V|W|Xe|Y|Yb|Zn|Zr)\-?(X|Ac|Ag|Al|Am|Ar|As|At|Au|B|Ba|Be|Bh|Bi|Bk|Br|C|Ca|Cd|Ce|Cf|Cl|Cm|Cn|Co|Cr|Cs|Cu|Db|Ds|Dy|Er|Es|Eu|F|Fe|Fl|Fm|Fr|Ga|Gd|Ge|H|He|Hf|Hg|Ho|Hs|I|In|Ir|K|Kr|La|Li|Lr|Lu|Lv|Mc|Md|Mg|Mn|Mo|Mt|N|Na|Nb|Nd|Ne|Nh|Ni|No|Np|O|Og|Os|P|Pa|Pb|Pd|Pm|Po|Pr|Pt|Pu|Ra|Rb|Re|Rf|Rg|Rh|Rn|Ru|S|Sb|Sc|Se|Sg|Si|Sm|Sn|Sr|Ta|Tb|Tc|Te|Th|Ti|Tl|Tm|Ts|U|V|W|Xe|Y|Yb|Zn|Zr))$')
    specifier = (I('Pair') + I('ij')).add_action(merge)
    label_Juraj = StringType(parse_expression=coordination_number_label)
    compound = ModelType(Compound, required=False)
    parsers = [AutoSentenceParser(), AutoTableParser()]

class Cathode(ChargeModel):
    """ Model for cathode text parsing """
    specifier_expression = (
        Optional(R("[Cc]athode(s?)"))
    )
    specifier = StringType(parse_expression=specifier_expression, required = True)
<<<<<<< HEAD
    compound = ModelType(Compound, contextual=True, required=True)
=======
    compound = ModelType(Compound, contextual=True, required=True)

>>>>>>> 24e8fe93
<|MERGE_RESOLUTION|>--- conflicted
+++ resolved
@@ -273,9 +273,4 @@
         Optional(R("[Cc]athode(s?)"))
     )
     specifier = StringType(parse_expression=specifier_expression, required = True)
-<<<<<<< HEAD
-    compound = ModelType(Compound, contextual=True, required=True)
-=======
-    compound = ModelType(Compound, contextual=True, required=True)
-
->>>>>>> 24e8fe93
+    compound = ModelType(Compound, contextual=True, required=True)