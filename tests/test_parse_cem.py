--- conflicted
+++ resolved
@@ -195,10 +195,7 @@
         expected = ['<cem_phrase><compound><names>Ba0.55K0.45As2Fe2+δ</names></compound></cem_phrase>']
         self.do_parse(s, expected)
 
-    def test_inorganic_mixture_simple(self):
-        s = 'CaO-MgO-SiO2-P2O5'
-        expected = ['<cem_phrase><compound><names>CaO-MgO-SiO2-P2O5</names></compound></cem_phrase>']
-        self.do_parse(s, expected)
+
 
 
 class TestParseCemHeading(unittest.TestCase):
@@ -468,14 +465,10 @@
         d.models = [Compound, MeltingPoint]
         results = [r.serialize() for r in d.records]
         print(results)
-<<<<<<< HEAD
-        self.assertListEqual(results, [
-=======
         self.assertCountEqual(results, [
             {'MeltingPoint': {'units': u'Celsius^(1.0)', 'value': [70.0, 75.0], 'raw_value': '70-75',
                               'raw_units': '\xb0C.',
                               'compound': {'Compound': {'labels': [u'VII'], 'roles': ['formula']}}}},
->>>>>>> 16b7b0f7
             {'Compound': {'names': [u'5-Bromo-6-pentadecyl-2-hydroxybenzoic acid', u'DBAA'], 'roles': ['product']}},
             {'Compound': {'labels': [u'VII'], 'roles': [u'formula']}}
         ])  # example-3?
